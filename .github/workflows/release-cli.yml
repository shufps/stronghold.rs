name: Release Stronghold CLI

on:
  workflow_dispatch:
  push:
    branches:
      - ci/cli-release
      - test/debug-gon

jobs:
  build:
    runs-on: ${{ matrix.os }}
    strategy:
      fail-fast: false
      matrix:
        #os: [ubuntu-latest, macos-latest, windows-latest]
        os: [macos-latest]
    defaults:
      run:
        working-directory: products/commandline

    steps:
    - uses: actions/checkout@v2

    - name: Install stable toolchain
      uses: actions-rs/toolchain@v1
      with:
        toolchain: stable
        override: true
    
    - name: Install gon (macOS)
      # https://github.com/mitchellh/gon
      run: brew install mitchellh/gon/gon
      if: matrix.os == 'macos-latest'

    # - name: Get current date
    #   if: matrix.os == 'ubuntu-latest' || matrix.os == 'macos-latest'
    #   run: echo "::set-env name=CURRENT_DATE::$(date +'%Y-%m-%d')"

    # - name: Get current date
    #   if: matrix.os == 'windows-latest'
    #   run: echo "::set-env name=CURRENT_DATE::$(Get-Date -Format "yyyy-MM-dd")"

    # - name: Cache cargo registry
    #   uses: actions/cache@v2
    #   with:
    #     path: ~/.cargo/registry
    #     # Add date to the cache to keep it up to date
    #     key: ${{ matrix.project }}-${{ matrix.os }}-${{ matrix.rust }}-cargo-registry-${{ hashFiles('**/Cargo.toml') }}-${{ env.CURRENT_DATE }}
    #     # Restore from outdated cache for speed
    #     restore-keys: |
    #       ${{ matrix.project }}-${{ matrix.os }}-${{ matrix.rust }}-cargo-registry-${{ hashFiles('**/Cargo.toml') }}

    # - name: Cache cargo index
    #   uses: actions/cache@v2
    #   with:
    #     path: ~/.cargo/git
    #     # Add date to the cache to keep it up to date
    #     key: ${{ matrix.project }}-${{ matrix.os }}-${{ matrix.rust }}-cargo-index-${{ hashFiles('**/Cargo.toml') }}-${{ env.CURRENT_DATE }}
    #     # Restore from outdated cache for speed
    #     restore-keys: |
    #       ${{ matrix.project }}-${{ matrix.os }}-${{ matrix.rust }}-cargo-index-${{ hashFiles('**/Cargo.toml') }}

    # - name: Cache cargo target
    #   uses: actions/cache@v2
    #   with:
    #     path: ${{ matrix.project}}/target
    #     # Add date to the cache to keep it up to date
    #     key: ${{ matrix.project }}-${{ matrix.os }}-${{ matrix.rust }}-cargo-build-target-${{ hashFiles('**/Cargo.toml') }}-${{ env.CURRENT_DATE }}
    #     # Restore from outdated cache for speed
    #     restore-keys: |
    #       ${{ matrix.project }}-${{ matrix.os }}-${{ matrix.rust }}-cargo-build-target-${{ hashFiles('**/Cargo.toml') }}

    - name: Build Stronghold CLI
      uses: actions-rs/cargo@v1
      with:
        command: build
        args: --manifest-path=products/commandline/Cargo.toml --release
    
    - name: Import code signing assets (macOS)
      # Based on https://github.com/Apple-Actions/import-codesign-certs/blob/master/src/security.ts
      run: |
        security create-keychain -p $KEYCHAIN_PASSWORD signing.keychain
        security set-keychain-settings -lut 3600 signing.keychain
        security unlock-keychain -p $KEYCHAIN_PASSWORD signing.keychain
        echo $MAC_CERT_BASE64 | base64 -D -o signing.p12
        security import signing.p12 -k signing.keychain -f pkcs12 -T "/usr/bin/codesign" -T "/usr/bin/security" -P $MAC_CERT_PASSWORD
        rm signing.p12
        security -q set-key-partition-list -S apple-tool:,apple: -k $KEYCHAIN_PASSWORD signing.keychain > /dev/null
        security -v list-keychains -s signing.keychain
        security find-identity -vp codesigning
      env:
        KEYCHAIN_PASSWORD: ${{ secrets.KEYCHAIN_PASSWORD }}
        MAC_CERT_BASE64: ${{ secrets.MAC_CERT_BASE64 }}
        MAC_CERT_PASSWORD: ${{ secrets.MAC_CERT_PASSWORD }}
      if: matrix.os == 'macos-latest'

    - name: Sign and notarize Stronghold CLI binary (macOS)
<<<<<<< HEAD
      run: |
        security find-identity -vp codesigning
        gon -log-level=debug gon-config.json
=======
      run: gon gon-config.json
>>>>>>> a21599ec
      env:
        AC_USERNAME: ${{ secrets.ASC_APPLE_ID }}
        AC_PASSWORD: ${{ secrets.ASC_PASSWORD }}
      if: matrix.os == 'macos-latest'
    
    - name: Delete keychain (macOS)
      run: security delete-keychain signing.keychain
      # Run even if previous steps fail
      if: ${{ matrix.os == 'macos-latest' && always() }}

    - name: Upload artifacts (Windows/Linux)
      uses: actions/upload-artifact@v2
      with:
        name: stronghold-cli-${{ matrix.os }}
        path: |
          products/commandline/target/release/stronghold
          products/commandline/target/release/stronghold.exe
      if: matrix.os == 'windows-latest' || matrix.os == 'ubuntu-latest'
    
    - name: Upload artifacts (macOS)
      uses: actions/upload-artifact@v2
      with:
        name: stronghold-cli-${{ matrix.os }}
        path: products/commandline/stronghold.zip
      if: matrix.os == 'macos-latest'<|MERGE_RESOLUTION|>--- conflicted
+++ resolved
@@ -96,13 +96,9 @@
       if: matrix.os == 'macos-latest'
 
     - name: Sign and notarize Stronghold CLI binary (macOS)
-<<<<<<< HEAD
       run: |
         security find-identity -vp codesigning
         gon -log-level=debug gon-config.json
-=======
-      run: gon gon-config.json
->>>>>>> a21599ec
       env:
         AC_USERNAME: ${{ secrets.ASC_APPLE_ID }}
         AC_PASSWORD: ${{ secrets.ASC_PASSWORD }}
