--- conflicted
+++ resolved
@@ -1,25 +1,5 @@
 # Changes
-<<<<<<< HEAD
-=======
-
-## Available Packages
-
-| Name | Comment | Language | Publish | Has Dependendents |
-| ---- | ------- | -------- | ------- | ----------------- |
-| iota-stronghold | The Client | Yes | Yes |
-| stronghold-engine | The Engine | Yes | Yes |
-| stronghold-runtime | Secure Zone | Yes | No |
-| stronghold-communicaton | Communication Subsystem | Yes | No |
-| crypto | Engine's internal Crypto | No | No |
-| vault | Engine's memory Store | No | No |
-| snapshot | Engine's Persistence | No | No |
-| random | Engine's Random | No | No |
-| primitives | Engine's Crypto Primitives | No | No |
-
-
->>>>>>> 7f1e9edf
 ##### via https://github.com/jbolda/covector
-
 
 ## Available Packages
 
@@ -59,9 +39,4 @@
 
 - MAJOR version when you make incompatible API changes,
 - MINOR version when you add functionality in a backwards compatible manner, and
-- PATCH version when you make backwards compatible bug fixes.
-<<<<<<< HEAD
-=======
-
-Additional labels for pre-release and build metadata are available as extensions to the MAJOR.MINOR.PATCH format, but will be discussed prior to usage (as extra steps will be necessary in consideration of merging and publishing).
->>>>>>> 7f1e9edf
+- PATCH version when you make backwards compatible bug fixes.